#include "watchman.h"

#include <assert.h>
#include <errno.h>
#include <fcntl.h>
#include <stdio.h>
#include <stdlib.h>
#include <string.h>
#include <sys/select.h>
#include <sys/socket.h>
#include <sys/time.h>
#include <sys/un.h>
#include <sys/wait.h>
#include <unistd.h>

#include <jansson.h>

/* It's safe to have a small buffer here because watchman's socket name
 * is guaranteed to be under 108 bytes (see sockaddr_un).  The JSON only has
 * sockname and version fields.
*/
#define WATCHMAN_GET_SOCKNAME_MAX 1024

static void watchman_err(struct watchman_error *error,
                         enum watchman_error_code code,
                         const char *message, ...)
    __attribute__ ((format(printf, 3, 4)));

static void
watchman_err(struct watchman_error *error, enum watchman_error_code code,
             const char *message, ...)
{
    if (!error)
        return;
    va_list argptr;
    va_start(argptr, message);
    char c;
    int len = vsnprintf(&c, 1, message, argptr);
    va_end(argptr);

    error->message = malloc(len + 1);
    error->code = code;
    error->err_no = errno;
    va_start(argptr, message);
    vsnprintf(error->message, len + 1, message, argptr);
    va_end(argptr);
}


static struct watchman_connection *
watchman_sock_connect(const char *sockname, struct timeval timeout, struct watchman_error *error)
{
    struct sockaddr_un addr = { };

    int fd;
    if ((fd = socket(AF_UNIX, SOCK_STREAM, 0)) == -1) {
        watchman_err(error, WATCHMAN_ERR_OTHER, "Socket error %s",
                     strerror(errno));
        return NULL;
    }

    addr.sun_family = AF_UNIX;
    strncpy(addr.sun_path, sockname, sizeof(addr.sun_path) - 1);

    /* We don't need to worry about connect hanging, because it's a
     * Unix Domain Socket, and connect never hangs on those */
    if (connect(fd, (struct sockaddr *) &addr, sizeof(addr)) == -1) {
        close(fd);
        watchman_err(error, WATCHMAN_ERR_CONNECT, "Connect error %s",
                     strerror(errno));
        return NULL;
    }

    if (setsockopt(fd, SOL_SOCKET, SO_RCVTIMEO, &timeout, sizeof(timeout))) {
        watchman_err(error, WATCHMAN_ERR_CONNECT, "Failed to set timeout %s",
                     strerror(errno));
        return NULL;
    }

    if (setsockopt(fd, SOL_SOCKET, SO_SNDTIMEO, &timeout, sizeof(timeout))) {
        watchman_err(error, WATCHMAN_ERR_CONNECT, "Failed to set timeout %s",
                     strerror(errno));
        return NULL;
    }

    FILE *sockfp = fdopen(fd, "r+");
    if (!sockfp) {
        close(fd);
        watchman_err(error, WATCHMAN_ERR_OTHER,
                     "Failed to connect to watchman socket %s: %s.",
                     sockname, strerror(errno));
        return NULL;
    }
    setlinebuf(sockfp);

    struct watchman_connection *conn = malloc(sizeof(*conn));
    conn->fp = sockfp;
    return conn;
}

struct watchman_popen {
    int fd;
    int pid;
};

#define WATCHMAN_EXEC_FAILED 241
#define WATCHMAN_EXEC_INTERNAL_ERROR 242

static const char* get_sockname_msg = "Could not run watchman get-sockname: %s";
/* Runs watchman get-sockname and returns a FILE from which the output
 can be read. */
static struct watchman_popen *watchman_popen_getsockname(struct watchman_error *error)
{
    int pipefd[2];
    static struct watchman_popen ret = {0, 0};

    if (pipe(pipefd) < 0) {
        goto fail;
    }

    pid_t pid = fork();
    if (pid < 0) {
        goto fail;
    } else if (pid == 0) {
        if (dup2(pipefd[1], 1) < 0) {
            exit(WATCHMAN_EXEC_INTERNAL_ERROR);
        }

        int devnull_fh = open("/dev/null", O_RDWR);
        if (devnull_fh < 0) {
            exit(WATCHMAN_EXEC_INTERNAL_ERROR);
        }

        if (dup2(devnull_fh, 2) < 0) {
            exit(WATCHMAN_EXEC_INTERNAL_ERROR);
        }

        execlp("watchman", "watchman", "get-sockname", (char *) NULL);
        exit(WATCHMAN_EXEC_FAILED);
    } else {
        close(pipefd[1]);
        ret.fd = pipefd[0];
        ret.pid = pid;
        return &ret;
    }

fail:
    watchman_err(error, WATCHMAN_ERR_OTHER, get_sockname_msg, strerror(errno));
    return NULL;
}

int watchman_pclose(struct watchman_error *error, struct watchman_popen *popen)
{
    close(popen->fd);

    int status;
    int pid = waitpid(popen->pid, &status, 0);
    if (pid < 0) {
        watchman_err(error, WATCHMAN_ERR_RUN_WATCHMAN, get_sockname_msg,
                     strerror(errno));
        return -1;
    }

    switch(WEXITSTATUS(status)) {
    case 0:
        return 0;
    case WATCHMAN_EXEC_FAILED:
        watchman_err(error, WATCHMAN_ERR_RUN_WATCHMAN, get_sockname_msg,
                     strerror(errno));
        return -1;
    case WATCHMAN_EXEC_INTERNAL_ERROR:
        watchman_err(error, WATCHMAN_ERR_OTHER, get_sockname_msg,
                     strerror(errno));
        return -1;
    default:
        watchman_err(error, WATCHMAN_ERR_WATCHMAN_BROKEN, get_sockname_msg,
                     strerror(errno));
        return -1;
    }
}

/*
 * Read from fd into buf until either `bytes` bytes have been read, or
 * EOF, or the data that has been read can be parsed as JSON.  In the
 * event of a timeout or read error, returns NULL.
 */
static json_t *read_json_with_timeout(int fd, char* buf, size_t bytes, struct timeval timeout)
{

    size_t read_so_far = 0;
    fd_set read_fds;
    ssize_t bytes_read = 0;
    FD_ZERO(&read_fds);
    FD_SET(fd, &read_fds);

    struct timeval start;
    gettimeofday(&start, NULL);
    while (read_so_far < bytes) {
        if (timeout.tv_sec || timeout.tv_usec) {
            struct timeval now, diff, remaining;

            gettimeofday(&now, NULL);
            timersub(&now, &start, &diff);
            timersub(&timeout, &diff, &remaining);

            if (remaining.tv_sec < 0 || remaining.tv_usec < 0) {
                /* Timeout */
                return NULL;
            }

            if (select(fd + 1, &read_fds, NULL, NULL, &remaining) == 1) {
                bytes_read = read(fd, buf, bytes - read_so_far);
            } else {
                continue;
            }
        } else {
            bytes_read = read(fd, buf, bytes - read_so_far);
        }
        if (bytes_read < 0) {
            return NULL;
        }
        if (bytes_read == 0) {
            /* EOF, but we couldn't parse the JSON we have so far */
            return NULL;
        }
        read_so_far += bytes_read;

        /* try to parse this */
        buf[read_so_far] = 0;
        json_error_t jerror;
        json_t *json = json_loads(buf, JSON_DISABLE_EOF_CHECK, &jerror);
        if (json)
            return json;
    }
    return NULL;
}

/*
 * Connect to watchman's socket.  Sets a socket send and receive
 * timeout of `timeout`.  Pass a {0} for no-timeout.  On error,
 * returns NULL and, if `error` is non-NULL, fills it in.
 */
struct watchman_connection *
watchman_connect(struct timeval timeout, struct watchman_error *error)
{
    struct watchman_connection *conn = NULL;
<<<<<<< HEAD
    /* If an environment variable WATCHMAN_SOCKET is set, establish a connection
       to that address. Otherwise, run `watchman get-socket` to start the daemon
       and retrieve its address. */
    const char *sockname_env = getenv("WATCHMAN_SOCKET");
    if (sockname_env) {
        conn = watchman_sock_connect(sockname_env, timeout, error);
        goto done;
=======
    /* If an environment variable WATCHMAN_SOCK is set, establish a connection
       to that address. Otherwise, run `watchman get-sockname` to start the
       daemon and retrieve its address. */
    const char *sockname_env = getenv("WATCHMAN_SOCK");
    if (sockname_env) {
	conn = watchman_sock_connect(sockname_env, timeout, error);
	goto done;
>>>>>>> 33b762e0
    }
    struct watchman_popen *p = watchman_popen_getsockname(error);
    if (p == NULL) {
        return NULL;
    }

    char buf[WATCHMAN_GET_SOCKNAME_MAX + 1];

    json_t *json = read_json_with_timeout(p->fd, buf, WATCHMAN_GET_SOCKNAME_MAX, timeout);

    if (watchman_pclose(error, p)) {
        goto done;
    }
    if (!json) {
        watchman_err(error, WATCHMAN_ERR_WATCHMAN_BROKEN,
                     "Got bad or no JSON from watchman get-sockname");
        goto done;
    }
    if (!json_is_object(json)) {
        watchman_err(error, WATCHMAN_ERR_WATCHMAN_BROKEN,
                     "Got bad JSON from watchman get-sockname: object expected");
        goto bad_json;
    }
    json_t *sockname_obj = json_object_get(json, "sockname");
    if (!sockname_obj) {
        watchman_err(error, WATCHMAN_ERR_WATCHMAN_BROKEN,
                     "Got bad JSON from watchman get-sockname: "
                     "sockname element expected");
        goto bad_json;
    }
    if (!json_is_string(sockname_obj)) {
        watchman_err(error, WATCHMAN_ERR_WATCHMAN_BROKEN,
                     "Got bad JSON from watchman get-sockname:"
                     " sockname is not string");
        goto bad_json;
    }
    const char *sockname = json_string_value(sockname_obj);
    conn = watchman_sock_connect(sockname, timeout, error);
bad_json:
    json_decref(json);
done:
    return conn;
}

static int
watchman_send_simple_command(struct watchman_connection *conn,
                             struct watchman_error *error, ...)
{
    int result = 0;
    json_t *cmd_array = json_array();
    va_list argptr;
    va_start(argptr, error);
    char *arg;
    while ((arg = va_arg(argptr, char *))) {
        json_array_append_new(cmd_array, json_string(arg));
    }
    int json_result = json_dumpf(cmd_array, conn->fp, JSON_COMPACT);
    if (json_result) {
        if (errno == EAGAIN || errno == EWOULDBLOCK) {
            watchman_err(error, WATCHMAN_ERR_TIMEOUT,
                         "Timeout sending simple watchman command");
        } else {
            watchman_err(error, WATCHMAN_ERR_WATCHMAN_BROKEN,
                         "Failed to send simple watchman command");
        }
        result = 1;
    }
    fputc('\n', conn->fp);

    json_decref(cmd_array);
    return result;
}

static json_t *
watchman_read(struct watchman_connection *conn, struct watchman_error *error)
{
    json_error_t jerror;
    int flags = JSON_DISABLE_EOF_CHECK;
    json_t *result = json_loadf(conn->fp, flags, &jerror);
    if (!result) {
        if (errno == EAGAIN || errno == EWOULDBLOCK) {
            watchman_err(error, WATCHMAN_ERR_TIMEOUT,
                         "Timeout reading from watchman");
        } else {
            watchman_err(error, WATCHMAN_ERR_WATCHMAN_BROKEN,
                         "Can't parse result from watchman: %s",
                         jerror.text);
        }
        return NULL;
    }
    if (fgetc(conn->fp) != '\n') {
        if (errno == EAGAIN || errno == EWOULDBLOCK) {
            watchman_err(error, WATCHMAN_ERR_TIMEOUT,
                         "Timeout reading EOL from watchman");
        } else {
            watchman_err(error, WATCHMAN_ERR_WATCHMAN_BROKEN,
                         "No newline at end of reply");
        }
        json_decref(result);
        return NULL;
    }
    return result;
}

static int
watchman_read_and_handle_errors(struct watchman_connection *conn,
                                struct watchman_error *error)
{
    json_t *obj = watchman_read(conn, error);
    if (!obj) {
        return 1;
    }
    if (!json_is_object(obj)) {
        char *bogus_json_text = json_dumps(obj, 0);
        watchman_err(error, WATCHMAN_ERR_WATCHMAN_BROKEN,
                     "Got non-object result from watchman : %s",
                     bogus_json_text);
        free(bogus_json_text);
        json_decref(obj);
        return 1;
    }
    json_t *error_json = json_object_get(obj, "error");
    if (error_json) {
        watchman_err(error, WATCHMAN_ERR_OTHER,
                     "Got error result from watchman : %s",
                     json_string_value(error_json));
        json_decref(obj);
        return 1;
    }

    json_decref(obj);
    return 0;
}

int
watchman_watch(struct watchman_connection *conn,
               const char *path, struct watchman_error *error)
{
    if (watchman_send_simple_command(conn, error, "watch", path, NULL)) {
        return 1;
    }
    if (watchman_read_and_handle_errors(conn, error)) {
        return 1;
    }
    return 0;
}

int
watchman_watch_del(struct watchman_connection *conn,
                   const char *path, struct watchman_error *error)
{
    if (watchman_send_simple_command(conn, error, "watch-del", path, NULL)) {
        return 1;
    }
    if (watchman_read_and_handle_errors(conn, error)) {
        return 1;
    }
    return 0;
}

static struct watchman_expression *
alloc_expr(enum watchman_expression_type ty)
{
    struct watchman_expression *expr;
    expr = calloc(1, sizeof(*expr));
    expr->ty = ty;
    return expr;
}

struct watchman_expression *
watchman_since_expression(const char *since, enum watchman_clockspec spec)
{
    assert(since);
    struct watchman_expression *expr = alloc_expr(WATCHMAN_EXPR_TY_SINCE);
    expr->e.since_expr.is_str = 1;
    expr->e.since_expr.t.since = strdup(since);
    expr->e.since_expr.clockspec = spec;
    return expr;
}

struct watchman_expression *
watchman_since_expression_time_t(time_t time, enum watchman_clockspec
                                 spec)
{
    struct watchman_expression *expr = alloc_expr(WATCHMAN_EXPR_TY_SINCE);
    expr->e.since_expr.is_str = 0;
    expr->e.since_expr.t.time = time;
    expr->e.since_expr.clockspec = spec;
    return expr;
}

/* corresponds to enum watchman_expression_type */
static char *ty_str[] = {
    "allof",
    "anyof",
    "not",
    "true",
    "false",
    "since",
    "suffix",
    "match",
    "imatch",
    "pcre",
    "ipcre",
    "name",
    "iname",
    "type",
    "empty",
    "exists"
};

/* corresponds to enum watchman_clockspec */
static char *clockspec_str[] = {
    NULL,
    "oclock",
    "cclock",
    "mtime",
    "ctime"
};

/* corresponds to enum watchman_basename */
static char *basename_str[] = {
    NULL,
    "basename",
    "wholename"
};

static json_t *
json_string_from_char(char c)
{
    char str[2] = { c, 0 };
    return json_string(str);
}

static json_t *
json_string_or_array(int nr, char **items)
{
    if (nr == 1) {
        return json_string(items[0]);
    }
    json_t *result = json_array();
    int i;
    for (i = 0; i < nr; ++i) {
        json_array_append_new(result, json_string(items[i]));
    }
    return result;
}

static void
since_to_json(json_t *result, const struct watchman_expression *expr)
{
    if (expr->e.since_expr.is_str) {
        json_array_append_new(result, json_string(expr->e.since_expr.t.since));
    } else {
        json_array_append_new(result, json_integer(expr->e.since_expr.t.time));
    }
    if (expr->e.since_expr.clockspec) {
        char *clockspec = clockspec_str[expr->e.since_expr.clockspec];
        json_array_append_new(result, json_string(clockspec));
    }
}

static json_t *
to_json(const struct watchman_expression *expr)
{
    json_t *result = json_array();
    json_t *arg;
    json_array_append_new(result, json_string(ty_str[expr->ty]));

    int i;
    switch (expr->ty) {
        case WATCHMAN_EXPR_TY_ALLOF:
            /*-fallthrough*/
        case WATCHMAN_EXPR_TY_ANYOF:
            for (i = 0; i < expr->e.union_expr.nr; ++i) {
                json_array_append_new(result,
                                      to_json(expr->e.union_expr.clauses[i]));
            }
            break;
        case WATCHMAN_EXPR_TY_NOT:
            json_array_append_new(result, to_json(expr->e.not_expr.clause));
            break;
        case WATCHMAN_EXPR_TY_TRUE:
            /*-fallthrough*/
        case WATCHMAN_EXPR_TY_FALSE:
            /*-fallthrough*/
        case WATCHMAN_EXPR_TY_EMPTY:
            /*-fallthrough*/
        case WATCHMAN_EXPR_TY_EXISTS:
            /* Nothing to do */
            break;

        case WATCHMAN_EXPR_TY_SINCE:
            since_to_json(result, expr);
            break;
        case WATCHMAN_EXPR_TY_SUFFIX:
            json_array_append_new(result,
                                  json_string(expr->e.suffix_expr.suffix));
            break;
        case WATCHMAN_EXPR_TY_MATCH:
                                   /*-fallthrough*/
        case WATCHMAN_EXPR_TY_IMATCH:
            /*-fallthrough*/
        case WATCHMAN_EXPR_TY_PCRE:
            /*-fallthrough*/
        case WATCHMAN_EXPR_TY_IPCRE:
            json_array_append_new(result,
                                  json_string(expr->e.match_expr.match));
            if (expr->e.match_expr.basename) {
                char *base = basename_str[expr->e.match_expr.basename];
                json_array_append_new(result, json_string(base));
            }
            break;
        case WATCHMAN_EXPR_TY_NAME:
            /*-fallthrough*/
        case WATCHMAN_EXPR_TY_INAME:
            arg =
                json_string_or_array(expr->e.name_expr.nr,
                                     expr->e.name_expr.names);
            json_array_append_new(result, arg);
            if (expr->e.name_expr.basename) {
                char *base = basename_str[expr->e.name_expr.basename];
                json_array_append_new(result, json_string(base));
            }
            break;
        case WATCHMAN_EXPR_TY_TYPE:
            json_array_append_new(result,
                                  json_string_from_char(expr->e.
                                                        type_expr.type));
    }
    return result;
}

/* corresponds to enum watchman_fields */
static char *fields_str[] = {
    "name",
    "exists",
    "cclock",
    "oclock",
    "ctime",
    "ctime_ms",
    "ctime_us",
    "ctime_ns",
    "ctime_f",
    "mtime",
    "mtime_ms",
    "mtime_us",
    "mtime_ns",
    "mtime_f",
    "size",
    "uid",
    "gid",
    "ino",
    "dev",
    "nlink",
    "new",
    "mode"
};

json_t *
fields_to_json(int fields)
{
    json_t *result = json_array();
    int i = 0;
    int mask;
    for (mask = 1; mask < WATCHMAN_FIELD_END; mask *= 2) {
        if (fields & mask) {
            json_array_append_new(result, json_string(fields_str[i]));
        }
        ++i;
    }
    return result;
}

#define JSON_ASSERT(cond, condarg, msg)                                 \
    if (!cond(condarg)) {                                               \
        char *dump = json_dumps(condarg, 0);                            \
        watchman_err(error, WATCHMAN_ERR_WATCHMAN_BROKEN, msg, dump);   \
        free(dump);                                                     \
        goto done;                                                      \
    }

struct watchman_watch_list *
watchman_watch_list(struct watchman_connection *conn,
                    struct watchman_error *error)
{
    struct watchman_watch_list *res = NULL;
    struct watchman_watch_list *result = NULL;
    if (watchman_send_simple_command(conn, error, "watch-list", NULL)) {
        return NULL;
    }

    json_t *obj = watchman_read(conn, error);
    if (!obj) {
        return NULL;
    }
    JSON_ASSERT(json_is_object, obj, "Got bogus value from watch-list %s");
    json_t *roots = json_object_get(obj, "roots");
    JSON_ASSERT(json_is_array, roots, "Got bogus value from watch-list %s");

    res = malloc(sizeof(*res));
    int nr = json_array_size(roots);
    res->nr = 0;
    res->roots = calloc(nr, sizeof(*res->roots));
    int i;
    for (i = 0; i < nr; ++i) {
        json_t *root = json_array_get(roots, i);
        JSON_ASSERT(json_is_string, root,
                    "Got non-string root from watch-list %s");
        res->nr++;
        res->roots[i] = strdup(json_string_value(root));
    }
    result = res;
    res = NULL;
done:
    if (res) {
        watchman_free_watch_list(res);
    }
    json_decref(obj);
    return result;
}

#define WRITE_BOOL_STAT(stat, statobj, attr)                            \
    json_t *attr = json_object_get(statobj, #attr);                     \
    if (attr) {                                                         \
        JSON_ASSERT(json_is_boolean, attr, #attr " is not boolean: %s");\
        stat->attr = json_is_true(attr);                                \
    }

#define WRITE_INT_STAT(stat, statobj, attr)                             \
    json_t *attr = json_object_get(statobj, #attr);                     \
    if (attr) {                                                         \
        JSON_ASSERT(json_is_integer, attr, #attr " is not an int: %s"); \
        stat->attr = json_integer_value(attr);                          \
    }

#define WRITE_STR_STAT(stat, statobj, attr)                             \
    json_t *attr = json_object_get(statobj, #attr);                     \
    if (attr) {                                                         \
        JSON_ASSERT(json_is_string, attr, #attr " is not a string: %s");\
        stat->attr = strdup(json_string_value(attr));                   \
    }

#define WRITE_FLOAT_STAT(stat, statobj, attr)                           \
    json_t *attr = json_object_get(statobj, #attr);                     \
    if (attr) {                                                         \
        JSON_ASSERT(json_is_real, attr, #attr " is not a float: %s");   \
        stat->attr = json_real_value(attr);                             \
    }

static int
watchman_send(struct watchman_connection *conn,
              json_t *query, struct watchman_error *error)
{
    int json_result = json_dumpf(query, conn->fp, JSON_COMPACT);
    if (json_result) {
        if (errno == EAGAIN || errno == EWOULDBLOCK) {
            watchman_err(error, WATCHMAN_ERR_TIMEOUT,
                         "Timeout sending to watchman");
        } else {
            char *dump = json_dumps(query, 0);
            watchman_err(error, WATCHMAN_ERR_OTHER,
                     "Failed to send watchman query %s", dump);
            free(dump);
        }
        return 1;
    }
    fputc('\n', conn->fp);
    return 0;
}

static struct watchman_query_result *
watchman_query_json(struct watchman_connection *conn, json_t *query,
                    struct watchman_error *error)
{
    struct watchman_query_result *result = NULL;
    struct watchman_query_result *res = NULL;

    if (watchman_send(conn, query, error)) {
        return NULL;
    }
    /* parse the result */
    json_t *obj = watchman_read(conn, error);
    if (!obj) {
        return NULL;
    }
    JSON_ASSERT(json_is_object, obj, "Failed to send watchman query %s");

    json_t *jerror = json_object_get(obj, "error");
    if (jerror) {
        watchman_err(error, WATCHMAN_ERR_WATCHMAN_REPORTED,
                     "Error result from watchman: %s",
                     json_string_value(jerror));
        goto done;
    }

    res = calloc(1, sizeof(*res));

    json_t *files = json_object_get(obj, "files");
    JSON_ASSERT(json_is_array, files, "Bad files %s");

    int nr = json_array_size(files);
    res->stats = calloc(nr, sizeof(*res->stats));

    int i;
    for (i = 0; i < nr; ++i) {
        struct watchman_stat *stat = res->stats + i;
        json_t *statobj = json_array_get(files, i);
        if (json_is_string(statobj)) {
            /* then hopefully we only requested names */
            stat->name = strdup(json_string_value(statobj));
            res->nr++;
            continue;
        }

        JSON_ASSERT(json_is_object, statobj, "must be object: %s");

        json_t *name = json_object_get(statobj, "name");
        JSON_ASSERT(json_is_string, name, "name must be string: %s");
        stat->name = strdup(json_string_value(name));

        WRITE_BOOL_STAT(stat, statobj, exists);
        WRITE_INT_STAT(stat, statobj, ctime);
        WRITE_INT_STAT(stat, statobj, ctime_ms);
        WRITE_INT_STAT(stat, statobj, ctime_us);
        WRITE_INT_STAT(stat, statobj, ctime_ns);
        WRITE_INT_STAT(stat, statobj, dev);
        WRITE_INT_STAT(stat, statobj, gid);
        WRITE_INT_STAT(stat, statobj, ino);
        WRITE_INT_STAT(stat, statobj, mode);
        WRITE_INT_STAT(stat, statobj, mtime);
        WRITE_INT_STAT(stat, statobj, mtime_ms);
        WRITE_INT_STAT(stat, statobj, mtime_us);
        WRITE_INT_STAT(stat, statobj, mtime_ns);
        WRITE_INT_STAT(stat, statobj, nlink);
        WRITE_INT_STAT(stat, statobj, size);
        WRITE_INT_STAT(stat, statobj, uid);

        WRITE_STR_STAT(stat, statobj, cclock);
        WRITE_STR_STAT(stat, statobj, oclock);

        WRITE_FLOAT_STAT(stat, statobj, ctime_f);
        WRITE_FLOAT_STAT(stat, statobj, mtime_f);

        /* the one we have to do manually because we don't
         * want to use the name "new" */
        json_t *newer = json_object_get(statobj, "new");
        if (newer) {
            stat->newer = json_is_true(newer);
        }
        res->nr++;
    }

    json_t *version = json_object_get(obj, "version");
    JSON_ASSERT(json_is_string, version, "Bad version %s");
    res->version = strdup(json_string_value(version));

    json_t *clock = json_object_get(obj, "clock");
    JSON_ASSERT(json_is_string, clock, "Bad clock %s");
    res->clock = strdup(json_string_value(clock));

    json_t *fresh = json_object_get(obj, "is_fresh_instance");
    JSON_ASSERT(json_is_boolean, fresh, "Bad is_fresh_instance %s");
    res->is_fresh_instance = json_is_true(fresh);

    result = res;
    res = NULL;
done:
    if (res) {
        watchman_free_query_result(res);
    }
    json_decref(obj);
    return result;
}

struct watchman_query *
watchman_query(void)
{
    struct watchman_query *result = calloc(1, sizeof(*result));
    result->sync_timeout = -1;
    return result;
}

void
watchman_free_query(struct watchman_query *query)
{
    if (query->since_is_str) {
        free(query->s.str);
        query->s.str = NULL;
    }
    if (query->nr_suffixes) {
        int i;
        for (i = 0; i < query->nr_suffixes; ++i) {
            free(query->suffixes[i]);
            query->suffixes[i] = NULL;
        }
        free(query->suffixes);
        query->suffixes = NULL;
    }
    if (query->nr_paths) {
        int i;
        for (i = 0; i < query->nr_paths; ++i) {
            free(query->paths[i].path);
            query->paths[i].path = NULL;
        }
        free(query->paths);
        query->paths = NULL;
    }
    free(query);
}

void
watchman_query_add_suffix(struct watchman_query *query, const char *suffix)
{
    assert(suffix);
    if (query->cap_suffixes == query->nr_suffixes) {
        if (query->nr_suffixes == 0) {
            query->cap_suffixes = 10;
        } else {
            query->cap_suffixes *= 2;
        }
        int new_size = sizeof(*query->suffixes) * query->cap_suffixes;
        query->suffixes = realloc(query->suffixes, new_size);
    }
    query->suffixes[query->nr_suffixes] = strdup(suffix);
    query->nr_suffixes++;
}

void
watchman_query_add_path(struct watchman_query *query, const char *path, int depth)
{
    if (query->cap_paths == query->nr_paths) {
        if (query->nr_paths == 0) {
            query->cap_paths = 10;
        } else {
            query->cap_paths *= 2;
        }
        int new_size = sizeof(*query->paths) * query->cap_paths;
        query->paths = realloc(query->paths, new_size);
    }
    query->paths[query->nr_paths].path = strdup(path);
    query->paths[query->nr_paths].depth = depth;
    query->nr_paths++;
}

void
watchman_query_set_since_oclock(struct watchman_query *query, const char *since)
{
    if (query->since_is_str) {
        free(query->s.str);
    }
    query->since_is_str = 1;
    query->s.str = strdup(since);
}

void
watchman_query_set_since_time_t(struct watchman_query *query, time_t since)
{
    if (query->since_is_str) {
        free(query->s.str);
    }
    query->since_is_str = 1;
    query->s.time = since;
}

void
watchman_query_set_fields(struct watchman_query *query, int fields)
{
    query->fields = fields;
}

void
watchman_query_set_empty_on_fresh(struct watchman_query *query,
                                  bool empty_on_fresh)
{
    query->empty_on_fresh = empty_on_fresh;
}

static json_t *
json_path(struct watchman_pathspec *spec)
{
    if (spec->depth == -1) {
        return json_string(spec->path);
    }

    json_t *obj = json_object();
    json_object_set_new(obj, "depth", json_integer(spec->depth));
    json_object_set_new(obj, "path", json_string(spec->path));
    return obj;
}

struct watchman_query_result *
watchman_do_query(struct watchman_connection *conn,
                  const char *fs_path,
                  const struct watchman_query *query,
                  const struct watchman_expression *expr,
                  struct watchman_error *error)
{
    /* construct the json */
    json_t *json = json_array();
    json_array_append_new(json, json_string("query"));
    json_array_append_new(json, json_string(fs_path));
    json_t *obj = json_object();
    json_object_set_new(obj, "expression", to_json(expr));
    if (query) {
        if (query->fields) {
            json_object_set_new(obj, "fields", fields_to_json(query->fields));
        }

        if (query->empty_on_fresh) {
            json_object_set_new(obj, "empty_on_fresh_instance",
                                json_true());
        }

        if (query->s.time) {
            if (query->since_is_str) {
                json_object_set_new(obj, "since", json_string(query->s.str));
            } else {
                json_t *since = json_integer(query->s.time);
                json_object_set_new(obj, "since", since);
            }
        }

        if (query->nr_suffixes) {
            /* Note that even if you have only one suffix,
             * watchman requires this to be an array. */
            int i;
            json_t *suffixes = json_array();
            for (i = 0; i < query->nr_suffixes; ++i) {
                json_array_append_new(suffixes,
                                      json_string(query->suffixes[i]));
            }
            json_object_set_new(obj, "suffix", suffixes);
        }
        if (query->nr_paths) {
            int i;
            json_t *paths = json_array();
            for (i = 0; i < query->nr_paths; ++i) {
                json_array_append_new(paths, json_path(&query->paths[i]));
            }
            json_object_set_new(obj, "path", paths);
        }

        if (query->all) {
            json_object_set_new(obj, "all", json_string("all"));
        }

        if (query->sync_timeout >= 0) {
            json_object_set_new(obj, "sync_timeout",
                                json_integer(query->sync_timeout));
        }
    }
    json_array_append_new(json, obj);

    /* do the query */
    struct watchman_query_result *r = watchman_query_json(conn, json, error);
    json_decref(json);
    return r;
}

void
watchman_free_expression(struct watchman_expression *expr)
{
    int i;
    switch (expr->ty) {
        case WATCHMAN_EXPR_TY_ALLOF:
            /*-fallthrough*/
        case WATCHMAN_EXPR_TY_ANYOF:
            for (i = 0; i < expr->e.union_expr.nr; ++i) {
                watchman_free_expression(expr->e.union_expr.clauses[i]);
            }
            free(expr->e.union_expr.clauses);
            free(expr);
            break;
        case WATCHMAN_EXPR_TY_NOT:
            watchman_free_expression(expr->e.not_expr.clause);
            free(expr);
            break;
        case WATCHMAN_EXPR_TY_TRUE:
            /*-fallthrough*/
        case WATCHMAN_EXPR_TY_FALSE:
            /*-fallthrough*/
            /* These are singletons; don't delete them */
            break;
        case WATCHMAN_EXPR_TY_SINCE:
            if (expr->e.since_expr.is_str) {
                free(expr->e.since_expr.t.since);
            }
            free(expr);
            break;
        case WATCHMAN_EXPR_TY_SUFFIX:
            free(expr->e.suffix_expr.suffix);
            free(expr);
            break;
        case WATCHMAN_EXPR_TY_MATCH:
            /*-fallthrough*/
        case WATCHMAN_EXPR_TY_IMATCH:
            /*-fallthrough*/
        case WATCHMAN_EXPR_TY_PCRE:
            /*-fallthrough*/
        case WATCHMAN_EXPR_TY_IPCRE:
            /*-fallthrough*/
            free(expr->e.match_expr.match);
            free(expr);
            break;
        case WATCHMAN_EXPR_TY_NAME:
            /*-fallthrough*/
        case WATCHMAN_EXPR_TY_INAME:
            for (i = 0; i < expr->e.name_expr.nr; ++i) {
                free(expr->e.name_expr.names[i]);
            }
            free(expr->e.name_expr.names);
            free(expr);
            break;
        case WATCHMAN_EXPR_TY_TYPE:
            free(expr);
            break;
        case WATCHMAN_EXPR_TY_EMPTY:
            /*-fallthrough*/
        case WATCHMAN_EXPR_TY_EXISTS:
            /* These are singletons; don't delete them */
            break;
    }
}

void
watchman_connection_close(struct watchman_connection *conn)
{
    if (!conn->fp) {
        return;
    }
    fclose(conn->fp);
    conn->fp = NULL;
    free(conn);
}

void
watchman_release_error(struct watchman_error *error)
{
    if (error->message) {
        free(error->message);
    }
}

void
watchman_free_watch_list(struct watchman_watch_list *list)
{
    int i;
    for (i = 0; i < list->nr; ++i) {
        free(list->roots[i]);
        list->roots[i] = NULL;
    }
    free(list->roots);
    list->roots = NULL;
    free(list);
}

/* Not a _free_ function, since stats are allocated as a block. */
static void
watchman_release_stat(struct watchman_stat *stat)
{
    if (stat->name) {
        free(stat->name);
        stat->name = NULL;
    }
}

void
watchman_free_query_result(struct watchman_query_result *result)
{
    if (result->version) {
        free(result->version);
        result->version = NULL;
    }
    if (result->clock) {
        free(result->clock);
        result->clock = NULL;
    }
    if (result->stats) {
        int i;
        for (i = 0; i < result->nr; ++i) {
            watchman_release_stat(&(result->stats[i]));
        }
        free(result->stats);
        result->stats = NULL;
    }
    free(result);
}

struct watchman_expression *
watchman_not_expression(struct watchman_expression *expression)
{
    struct watchman_expression *not_expr = alloc_expr(WATCHMAN_EXPR_TY_NOT);
    not_expr->e.not_expr.clause = expression;
    return not_expr;
}

static struct watchman_expression *
watchman_union_expression(enum watchman_expression_type
                          ty, int nr, struct watchman_expression **expressions)
{
    assert(nr);
    assert(expressions);
    size_t sz = sizeof(*expressions);
    struct watchman_expression *result = malloc(sizeof(*result));
    result->ty = ty;
    result->e.union_expr.nr = nr;
    result->e.union_expr.clauses = malloc(nr * sz);
    memcpy(result->e.union_expr.clauses, expressions, nr * sz);
    return result;
}

struct watchman_expression *
watchman_allof_expression(int nr, struct watchman_expression **expressions)
{
    return watchman_union_expression(WATCHMAN_EXPR_TY_ALLOF, nr, expressions);
}

struct watchman_expression *
watchman_anyof_expression(int nr, struct watchman_expression **expressions)
{
    return watchman_union_expression(WATCHMAN_EXPR_TY_ANYOF, nr, expressions);
}

#define STATIC_EXPR(ty, tylower)                                        \
    static struct watchman_expression ty##_EXPRESSION =                 \
        { WATCHMAN_EXPR_TY_##ty };                                      \
    struct watchman_expression *                                        \
    watchman_##tylower##_expression(void)                               \
    {                                                                   \
        return &ty##_EXPRESSION;                                        \
    }

STATIC_EXPR(EMPTY, empty)
STATIC_EXPR(TRUE, true)
STATIC_EXPR(FALSE, false)
STATIC_EXPR(EXISTS, exists)
#undef STATIC_EXPR

struct watchman_expression *
watchman_suffix_expression(const char *suffix)
{
    assert(suffix);
    struct watchman_expression *expr = alloc_expr(WATCHMAN_EXPR_TY_SUFFIX);
    expr->e.suffix_expr.suffix = strdup(suffix);
    return expr;
}

#define MATCH_EXPR(tyupper, tylower)                                    \
    struct watchman_expression *                                        \
    watchman_##tylower##_expression(const char *match,                  \
                                    enum watchman_basename basename)    \
    {                                                                   \
        assert(match);                                                  \
        struct watchman_expression *expr =                              \
            alloc_expr(WATCHMAN_EXPR_TY_##tyupper);                     \
        expr->e.match_expr.match = strdup(match);                       \
        expr->e.match_expr.basename = basename;                         \
        return expr;                                                    \
    }

MATCH_EXPR(MATCH, match)
MATCH_EXPR(IMATCH, imatch)
MATCH_EXPR(PCRE, pcre)
MATCH_EXPR(IPCRE, ipcre)
#undef MATCH_EXPR

#define NAME_EXPR(tyupper, tylower)                                     \
    struct watchman_expression *                                        \
    watchman_##tylower##_expression(const char *name,                   \
                                    enum watchman_basename basename)    \
    {                                                                   \
        assert(name);                                                   \
        return watchman_##tylower##s_expression(1, &name, basename);    \
    }

NAME_EXPR(NAME, name)
NAME_EXPR(INAME, iname)
#undef NAME_EXPR

#define NAMES_EXPR(tyupper, tylower)                                    \
    struct watchman_expression *                                        \
    watchman_##tylower##s_expression(int nr, const char **names,        \
                                     enum watchman_basename basename)   \
    {                                                                   \
        assert(nr);                                                     \
        assert(names);                                                  \
        struct watchman_expression *result =                            \
            alloc_expr(WATCHMAN_EXPR_TY_##tyupper);                     \
        result->e.name_expr.nr = nr;                                    \
        result->e.name_expr.names = malloc(nr * sizeof(*names));        \
        int i;                                                          \
        for (i = 0; i < nr; ++i) {                                      \
            result->e.name_expr.names[i] = strdup(names[i]);            \
        }                                                               \
        return result;                                                  \
    }

NAMES_EXPR(NAME, name)
NAMES_EXPR(INAME, iname)
#undef NAMES_EXPR

struct watchman_expression *
watchman_type_expression(char c)
{
    struct watchman_expression *result = alloc_expr(WATCHMAN_EXPR_TY_TYPE);
    result->e.type_expr.type = c;
    return result;
}<|MERGE_RESOLUTION|>--- conflicted
+++ resolved
@@ -244,23 +244,13 @@
 watchman_connect(struct timeval timeout, struct watchman_error *error)
 {
     struct watchman_connection *conn = NULL;
-<<<<<<< HEAD
-    /* If an environment variable WATCHMAN_SOCKET is set, establish a connection
-       to that address. Otherwise, run `watchman get-socket` to start the daemon
-       and retrieve its address. */
-    const char *sockname_env = getenv("WATCHMAN_SOCKET");
-    if (sockname_env) {
-        conn = watchman_sock_connect(sockname_env, timeout, error);
-        goto done;
-=======
     /* If an environment variable WATCHMAN_SOCK is set, establish a connection
        to that address. Otherwise, run `watchman get-sockname` to start the
        daemon and retrieve its address. */
     const char *sockname_env = getenv("WATCHMAN_SOCK");
     if (sockname_env) {
-	conn = watchman_sock_connect(sockname_env, timeout, error);
-	goto done;
->>>>>>> 33b762e0
+        conn = watchman_sock_connect(sockname_env, timeout, error);
+        goto done;
     }
     struct watchman_popen *p = watchman_popen_getsockname(error);
     if (p == NULL) {
